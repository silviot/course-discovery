--- conflicted
+++ resolved
@@ -142,14 +142,6 @@
     card_image_url = indexes.CharField(model_attr='card_image_url', null=True)
     org = indexes.CharField()
 
-<<<<<<< HEAD
-    status = indexes.CharField(model_attr='course_runs__status')
-    start = indexes.DateTimeField(model_attr='course_runs__start', null=True)
-    end = indexes.DateTimeField(model_attr='course_runs__end', null=True)
-    enrollment_start = indexes.DateTimeField(model_attr='course_runs__enrollment_start', null=True)
-    enrollment_end = indexes.DateTimeField(model_attr='course_runs__enrollment_end', null=True)
-    availability = indexes.CharField(model_attr='course_runs__availability')
-=======
     coruserun_status = indexes.CharField(model_attr='course_runs__status')
     coruserun_start = indexes.DateTimeField(model_attr='course_runs__start', null=True)
     coruserun_end = indexes.DateTimeField(model_attr='course_runs__end', null=True)
@@ -157,7 +149,6 @@
     coruserun_enrollment_end = indexes.DateTimeField(model_attr='course_runs__enrollment_end', null=True)
     coruserun_availability = indexes.CharField(model_attr='course_runs__availability')
     has_courseruns = indexes.BooleanField(null=False)
->>>>>>> a6be6114
 
     course_runs = indexes.MultiValueField()
     expected_learning_items = indexes.MultiValueField()
